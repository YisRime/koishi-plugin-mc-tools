--- conflicted
+++ resolved
@@ -16,16 +16,10 @@
   processMCMODScreenshot,
 } from './modwiki'
 import {
-<<<<<<< HEAD
   constructWikiUrl,
   processWikiRequest,
   fetchWikiArticleContent,
   captureWikiPageScreenshot
-=======
-  processWikiRequest,
-  getWikiConfiguration,
-  constructUrl,
->>>>>>> 9970d50c
 } from './mcwiki'
 
 export const name = 'mc-tools'
@@ -60,13 +54,8 @@
       .description('MCMOD 搜索结果中每个条目描述的最大字数'),
     imageEnabled: Schema.boolean()
       .default(true)
-<<<<<<< HEAD
       .description('是否启用图片显示')
   }).description('Wiki与模组百科相关设置'),
-=======
-      .description('是否启用 Wiki 页面截图功能')
-  }).description('Minecraft Wiki 与 MCMOD 查询相关设置'),
->>>>>>> 9970d50c
 
   versionCheck: Schema.object({
     enabled: Schema.boolean()
@@ -133,24 +122,15 @@
 function setupWikiCommands(ctx: Context, config: MinecraftToolsConfig) {
   const mcwiki = ctx.command('mcwiki', 'Minecraft Wiki 查询')
     .usage(`mcwiki <关键词> - 直接查询内容\nmcwiki.search <关键词> - 搜索并选择条目\nmcwiki.shot <关键词> - 获取页面截图`)
-<<<<<<< HEAD
-=======
-
-  mcwiki.action(async ({ }, keyword) => {
-      try {
-        const result = await processWikiRequest(keyword, config)
-        if (typeof result === 'string') {
-          return h.text(result)
-        } else if (result && typeof result.getImage === 'function') {
-          const { image } = await result.getImage()
-          return h.image(image, 'image/png')
-        }
-        return h.text('')
-      } catch (error) {
-        return h.text(error.message)
-      }
-    })
->>>>>>> 9970d50c
+
+  mcwiki.action(async ({ session }, keyword) => {
+    try {
+      const result = await processWikiRequest(keyword, session.userId, config, ctx, userLangs)
+      return result
+    } catch (error) {
+      return error.message
+    }
+  })
 
   mcwiki.subcommand('.search <keyword:text>', '搜索 Wiki 页面')
       .action(async ({ session }, keyword) => {
@@ -158,15 +138,11 @@
           const searchResult = await processWikiRequest(keyword, config, ctx, 'search') as any
           if (typeof searchResult === 'string') return h.text(searchResult)
 
-<<<<<<< HEAD
         const { results, lang } = searchResult
-=======
-          const { results, domain, variant } = searchResult
-          const wikiConfig = { domain, variant, baseApiUrl: '' }
-          const searchResultMessage = `Wiki 搜索结果：\n${
-            results.map((r, i) => `${i + 1}. ${r.title}`).join('\n')
-          }\n请回复序号查看对应内容\n（使用 -i 后缀以获取页面截图）`
->>>>>>> 9970d50c
+
+        const searchResultMessage = `Wiki 搜索结果：\n${
+          results.map((r, i) => `${i + 1}. ${r.title}`).join('\n')
+        }\n请回复序号查看对应内容\n（使用 -i 后缀以获取页面截图）`
 
           await session.send(searchResultMessage)
           const response = await session.prompt(config.wiki.searchTimeout * 1000)
@@ -180,12 +156,9 @@
             return h.text('请输入有效的序号')
           }
 
-<<<<<<< HEAD
         const result = results[index]
         const pageUrl = constructWikiUrl(result.title, lang, true)
         const displayUrl = constructWikiUrl(result.title, lang)
-=======
-          const result = results[index]
 
           if (flag?.trim() === 'i') {
             if (!config.wiki.imageEnabled) {
@@ -201,7 +174,6 @@
             }
             return h.text('')
           }
->>>>>>> 9970d50c
 
           const wikiDetails = await processWikiRequest(keyword, config)
           if (typeof wikiDetails === 'string') {
@@ -209,55 +181,14 @@
           } else if (wikiDetails && typeof wikiDetails.getImage === 'function') {
             const { image } = await wikiDetails.getImage()
             return h.image(image, 'image/png')
+          } finally {
+            await context.close()
           }
-          return h.text('')
-        } catch (error) {
-          return h.text(error.message)
         }
-      })
-
-  mcwiki.subcommand('.shot <keyword:text>', '获取 Wiki 页面截图')
-      .action(async ({ session }, keyword) => {
-        if (!config.wiki.imageEnabled) {
-          return h.text('图片功能已禁用')
-        }
-        try {
-          const result = await processWikiRequest(keyword, config, ctx, 'image') as any
-          if (typeof result === 'string') return h.text(result)
-
-          await session.send(`正在获取页面...\n完整内容：${result.url}`)
-          const { image } = await result.getImage()
-          return h.image(image, 'image/png')
-        } catch (error) {
-          return h.text(error.message)
-        }
-      })
-}
-
-<<<<<<< HEAD
+
         const { title, content } = await fetchWikiArticleContent(pageUrl, lang, config)
         return `『${title}』${content}\n详细内容：${displayUrl}`
-=======
-function setupModWikiCommands(ctx: Context, config: MinecraftToolsConfig) {
-  const modWikiCommand = ctx.command('modwiki <keyword:text>', 'MCMOD搜索(支持模组/整合包/物品/教程)')
-    .usage(`modwiki <关键词> - 直接查询内容\nmodwiki.search <关键词> - 搜索并选择条目\nmodwiki.shot <关键词> - 获取页面截图`)
-    .action(async ({ session }, keyword) => {
-      if (!keyword) return h.text('请输入要查询的关键词')
->>>>>>> 9970d50c
-
-      try {
-        const results = await searchMCMOD(keyword, config.wiki)
-        if (!results.length) return h.text('未找到相关内容')
-
-        const result = results[0]
-        const content = await processMCMODContent(result.url, config.wiki)
-        if (typeof content === 'string') {
-          return h.text(content)
-        } else if ('getImage' in content) {
-          const { image } = await content.getImage()
-          return h.image(image, 'image/png')
-        }
-        return h.text('')
+
       } catch (error) {
         return h.text(formatErrorMessage(error))
       }
@@ -282,7 +213,6 @@
       }
     })
 
-<<<<<<< HEAD
   // 修改 modwiki 命令实现
   const modWikiCommand = ctx.command('modwiki <keyword:text>', 'MCMOD搜索(支持模组/整合包/物品/教程)')
     .action(async ({ }, keyword) => {
@@ -355,76 +285,6 @@
     })
 
   ctx.command('mcver', '获取 Minecraft 最新版本')
-=======
-  modWikiCommand.subcommand('.search <keyword:text>', 'MCMOD搜索并返回列表')
-      .action(async ({ session }, keyword) => {
-        if (!keyword) return h.text('请输入要查询的关键词')
-
-        try {
-          const results = await searchMCMOD(keyword, config.wiki)
-          if (!results.length) return h.text('未找到相关内容')
-
-          const searchResultMessage = results
-            .slice(0, config.wiki.searchResultLimit)
-            .map((r, i) => `${i + 1}. ${r.title}${r.desc ? `\n    ${r.desc}` : ''}`)
-            .join('\n')
-
-          await session.send(`MCMOD 搜索结果：\n${searchResultMessage}\n请回复序号查看详细内容`)
-          const response = await session.prompt(config.wiki.searchTimeout * 1000)
-
-          if (!response) return h.text('操作超时')
-
-          const index = parseInt(response) - 1
-          if (isNaN(index) || index < 0 || index >= results.length) {
-            return h.text('请输入有效的序号')
-          }
-
-          const content = await processMCMODContent(results[index].url, config.wiki)
-          if (typeof content === 'string') {
-            return h.text(content)
-          } else if ('getImage' in content) {
-            const { image } = await content.getImage()
-            return h.image(image, 'image/png')
-          }
-          return h.text('')
-        } catch (error) {
-          return h.text(formatErrorMessage(error))
-        }
-      })
-}
-
-function setupServerCommands(ctx: Context, config: MinecraftToolsConfig) {
-  ctx.command('mcinfo [server]', '查询 Minecraft 服务器状态')
-    .action(async (_, server) => {
-      let host = config.server.host
-      let port = config.server.port
-
-      if (server) {
-        const parts = server.split(':')
-        host = parts[0]
-        if (parts[1]) {
-          const parsedPort = parseInt(parts[1])
-          if (isNaN(parsedPort) || parsedPort < 1 || parsedPort > 65535) {
-            return '服务器端口必须是 1-65535 之间的数字'
-          }
-          port = parsedPort
-        }
-      }
-
-      const displayAddr = port === 25565 ? host : `${host}:${port}`
-      const result = await queryServerStatus(host, port, config.server)
-
-      if (!result.success) {
-        return `服务器查询失败: ${result.error}`
-      }
-
-      return !server ? `${displayAddr}\n${result.data}` : result.data
-    })
-}
-
-function setupVersionCommands(ctx: Context) {
-  ctx.command('mcver', '获取 Minecraft 最新版本信息')
->>>>>>> 9970d50c
     .action(async () => {
       const result = await getMinecraftVersionInfo()
       return result.success ? result.data : result.error
@@ -443,11 +303,7 @@
       try {
         return await checkServerStatus(server, config)
       } catch (error) {
-<<<<<<< HEAD
         return formatErrorMessage(error)
-=======
-        return `Minecraft 版本信息获取失败：${formatErrorMessage(error)}`
->>>>>>> 9970d50c
       }
     })
 }
