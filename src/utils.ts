import { h } from 'koishi'
import axios from 'axios'
import * as mc from 'minecraft-protocol'

// 语言定义
export const LANGUAGES = {
  'zh': '中文（简体）',
  'zh-hk': '中文（繁體）',
  'zh-tw': '中文（台灣）',
  'en': 'English',
  'ja': '日本語',
  'ko': '한국어',
  'fr': 'Français',
  'de': 'Deutsch',
  'es': 'Español',
  'it': 'Italiano',
  'pt': 'Português',
  'ru': 'Русский',
  'pl': 'Polski',
  'nl': 'Nederlands',
  'tr': 'Türkçe'
} as const

const PROTOCOL_VERSION_MAP = {
  764: '1.20.1',
  762: '1.19.4',
  756: '1.18.2',
  753: '1.17.1',
  752: '1.16.5',
  736: '1.15.2',
  498: '1.14.4',
  404: '1.13.2',
  340: '1.12.2',
  316: '1.11.2',
  210: '1.10.2',
  110: '1.9.4',
  47: '1.8.9'
} as const

export type LangCode = keyof typeof LANGUAGES

<<<<<<< HEAD
export interface VersionData {
  id: string
  type: string
  releaseTime: string
}

export interface MinecraftToolsConfig {
  wiki: {
    defaultLanguage: LangCode
    pageTimeout: number
    searchTimeout: number
    searchResultLimit: number
    minSectionLength: number
    sectionPreviewLength: number
    totalPreviewLength: number
    searchDescLength: number
    imageEnabled: boolean
  }
  server: {
    host: string
    port: number
    showPlayers: boolean
    showSettings: boolean
    showPing: boolean
    showIcon: boolean
=======
// 错误处理相关
const ERROR_MESSAGES = {
  network: {
    ECONNREFUSED: '连接被服务器拒绝',
    ETIMEDOUT: '服务器响应超时',
    ENOTFOUND: '无法解析服务器地址',
    ECONNRESET: '服务器断开了连接',
  },
  server: {
    invalid_address: '无效的服务器地址',
    invalid_response: '服务器返回数据无效',
    version_invalid: '无效的版本数据'
>>>>>>> 9970d50c
  }
} as const

<<<<<<< HEAD
export async function fetchMinecraftVersions(timeout = 10000) {
  const { data } = await axios.get('https://launchermeta.mojang.com/mc/game/version_manifest.json', {
    timeout
  })

  const latest = data.versions[0]
  const release = data.versions.find(v => v.type === 'release')

  if (!latest || !release) {
    throw new Error('无效的版本数据')
  }

  return { latest, release, versions: data.versions }
}

export async function getMinecraftVersionInfo() {
  try {
    const { latest, release } = await fetchMinecraftVersions()
    const formatDate = (date: string) => new Date(date).toLocaleDateString('zh-CN')

    return {
      success: true,
      data: `Minecraft 最新版本：\n正式版：${release.id}（${formatDate(release.releaseTime)}）\n快照版：${latest.id}（${formatDate(latest.releaseTime)}）`
    }
  } catch (error) {
    return {
      success: false,
      error: `获取版本信息失败：${error.message || String(error)}`
=======
export function formatErrorMessage(error: any): string {
  if (!error) return '发生未知错误'

  if (error.code && error.code in ERROR_MESSAGES.network) {
    return ERROR_MESSAGES.network[error.code]
  }

  return error.message || String(error)
}

// 服务器状态处理
interface ServerConfig {
  showPlayers: boolean
  showSettings: boolean
  showPing: boolean
  showIcon: boolean
}

interface ServerStatus {
  success: boolean
  data?: string
  error?: string
}

// 版本映射表（从新到旧排序）
const MC_VERSIONS = [
  { protocol: 764, version: '1.20.1' },
  { protocol: 762, version: '1.19.4' },
  { protocol: 756, version: '1.18.2' },
  { protocol: 753, version: '1.17.1' },
  { protocol: 752, version: '1.16.5' },
  { protocol: 736, version: '1.15.2' },
  { protocol: 498, version: '1.14.4' },
  { protocol: 404, version: '1.13.2' },
  { protocol: 340, version: '1.12.2' },
  { protocol: 316, version: '1.11.2' },
  { protocol: 210, version: '1.10.2' },
  { protocol: 110, version: '1.9.4' },
  { protocol: 47, version: '1.8.9' }
] as const

export function getMinecraftVersion(protocol: number): string {
  const exactMatch = MC_VERSIONS.find(v => v.protocol === protocol)
  if (exactMatch) return exactMatch.version

  for (let i = 0; i < MC_VERSIONS.length - 1; i++) {
    const current = MC_VERSIONS[i]
    const next = MC_VERSIONS[i + 1]

    if (protocol > current.protocol) {
      return `~${current.version}+`
    }

    if (protocol > next.protocol && protocol < current.protocol) {
      return `~${next.version}-${current.version}`
    }
  }

  return protocol < MC_VERSIONS[MC_VERSIONS.length - 1].protocol
    ? `~${MC_VERSIONS[MC_VERSIONS.length - 1].version}-`
    : `未知版本(协议:${protocol})`
}

function parseMessage(obj: any): string {
  if (!obj) return ''
  if (typeof obj === 'string') return obj
  if (typeof obj === 'object') {
    if ('text' in obj) return obj.text
    if ('extra' in obj && Array.isArray(obj.extra)) {
      return obj.extra.map(parseMessage).join('')
    }
    if (Array.isArray(obj)) {
      return obj.map(parseMessage).join('')
>>>>>>> 9970d50c
    }
  }
}

<<<<<<< HEAD
async function sendUpdateNotification(ctx: any, gids: string[], message: string) {
  for (const gid of gids) {
    for (const bot of ctx.bots) {
      try {
        await bot.sendMessage(gid, message)
      } catch (e) {
        ctx.logger('mc-tools').warn(`发送更新通知失败 (群:${gid}):`, e)
      }
    }
=======
async function queryServer(host: string, port: number): Promise<any> {
  const MAX_RETRIES = 2
  const RETRY_DELAY = 1000

  for (let i = 0; i <= MAX_RETRIES; i++) {
    try {
      return await mc.ping({ host, port })
    } catch (error) {
      if (i === MAX_RETRIES) throw error
      await new Promise(resolve => setTimeout(resolve, RETRY_DELAY))
    }
  }
}

export async function queryServerStatus(host: string, port: number, config: ServerConfig): Promise<ServerStatus> {
  try {
    const startTime = Date.now()
    const client = await queryServer(host, port)
    const pingTime = Date.now() - startTime

    const lines = processServerResponse(client, pingTime, config)
    return { success: true, data: lines.join('\n') }
  } catch (error) {
    return { success: false, error: formatErrorMessage(error) }
  }
}

function processServerResponse(client: any, pingTime: number, config: ServerConfig): string[] {
  const lines: string[] = []

  // 处理服务器图标
  if (config.showIcon && client?.favicon?.startsWith('data:image/png;base64,')) {
    lines.push(h.image(client.favicon).toString())
>>>>>>> 9970d50c
  }
}

<<<<<<< HEAD
export async function checkMinecraftUpdate(versions: { snapshot: string, release: string }, ctx: any, config: MinecraftToolsConfig) {
  try {
    const { latest, release } = await fetchMinecraftVersions()
    const updates = [
      { type: 'snapshot', version: latest, enabled: config.versionCheck.notifyOnSnapshot },
      { type: 'release', version: release, enabled: config.versionCheck.notifyOnRelease }
    ]

    for (const { type, version, enabled } of updates) {
      if (versions[type] && version.id !== versions[type] && enabled) {
        const msg = `发现MC更新：${version.id} (${type})\n发布时间：${new Date(version.releaseTime).toLocaleString('zh-CN')}`
        await sendUpdateNotification(ctx, config.versionCheck.groups, msg)
      }
      versions[type] = version.id
    }
  } catch (error) {
    ctx.logger('mc-tools').warn('版本检查失败：', error)
=======
  // 处理服务器描述
  if (client?.description) {
    const motd = parseMessage(client.description).trim()
    if (motd) lines.push(motd.replace(/§[0-9a-fk-or]/g, ''))
>>>>>>> 9970d50c
  }
}

<<<<<<< HEAD
// 辅助函数：解析服务器地址
function parseServerAddress(server: string | undefined, defaultConfig: MinecraftToolsConfig['server']) {
  if (!server) return { host: defaultConfig.host, port: defaultConfig.port }

  const [host, portStr] = server.split(':')
  if (!host) throw new Error('请输入有效的服务器地址')

  let port = defaultConfig.port
  if (portStr) {
    const parsedPort = parseInt(portStr)
    if (isNaN(parsedPort) || parsedPort < 1 || parsedPort > 65535) {
      throw new Error('端口必须是1-65535之间的数字')
    }
    port = parsedPort
  }

  return { host, port }
}

// 辅助函数：获取协议对应版本
function getVersionFromProtocol(protocol: number): string {
  if (protocol in PROTOCOL_VERSION_MAP) {
    return PROTOCOL_VERSION_MAP[protocol]
  }

  const protocols = Object.keys(PROTOCOL_VERSION_MAP).map(Number).sort((a, b) => b - a)
  for (let i = 0; i < protocols.length - 1; i++) {
    const current = protocols[i]
    const next = protocols[i + 1]

    if (protocol > current) {
      return `~${PROTOCOL_VERSION_MAP[current]}+`
    }
    if (protocol > next && protocol < current) {
      return `~${PROTOCOL_VERSION_MAP[next]}-${PROTOCOL_VERSION_MAP[current]}`
    }
  }

  return protocol < 47 ? '~1.8.9' : `未知版本(协议:${protocol})`
}

// 辅助函数：解析MOTD
function parseMOTD(obj: any): string {
  if (!obj) return ''
  if (typeof obj === 'string') return obj
  if (typeof obj !== 'object') return ''

  if ('text' in obj) return obj.text
  if ('extra' in obj && Array.isArray(obj.extra)) {
    return obj.extra.map(parseMOTD).join('')
  }
  if (Array.isArray(obj)) {
    return obj.map(parseMOTD).join('')
=======
  // 处理版本信息和玩家数量
  const versionInfo = processVersionInfo(client?.version)
  const players = {
    online: client?.players?.online ?? 0,
    max: client?.players?.max ?? 0,
    sample: client?.players?.sample ?? []
  }

  const statusParts = [versionInfo, `${players.online}/${players.max}`]
  if (config.showPing) statusParts.push(`${pingTime}ms`)
  lines.push(statusParts.join(' | '))

  // 处理服务器设置
  if (config.showSettings) {
    const settings = processServerSettings(client)
    if (settings.length) lines.push(settings.join(' | '))
  }

  // 处理在线玩家列表
  if (config.showPlayers && players.sample?.length) {
    const playerList = players.sample
      .filter(p => p?.name)
      .map(p => p.name)

    if (playerList.length) {
      let playerInfo = '当前在线：' + playerList.join(', ')
      if (playerList.length < players.online) {
        playerInfo += `（仅显示 ${playerList.length}/${players.online} 名玩家）`
      }
      lines.push(playerInfo)
    }
  }

  return lines
}

function processVersionInfo(version: any): string {
  if (!version) return '未知版本'

  const name = typeof version === 'object' ? version.name : String(version)
  const protocol = typeof version === 'object' ? version.protocol : null

  return protocol
    ? `${name}(${getMinecraftVersion(protocol)})`
    : name
}

function processServerSettings(client: any): string[] {
  const settings: string[] = []

  if ('onlineMode' in client) {
    settings.push(client.onlineMode ? '正版验证' : '离线模式')
  }
  if ('enforceSecureChat' in client) {
    settings.push(client.enforceSecureChat ? '开启签名' : '无需签名')
  }
  if ('whitelist' in client) {
    settings.push(client.whitelist ? '有白名单' : '无白名单')
  }

  return settings
}

// 版本更新检查
export interface VersionInfo {
  id: string
  type: string
  releaseTime: string
}

export interface VersionState {
  snapshot: string
  release: string
}

// 简化的配置接口
export interface MinecraftToolsConfig {
  wiki: {
    defaultLanguage: LangCode
    pageTimeout: number
    searchTimeout: number
    searchResultLimit: number
    minSectionLength: number
    sectionPreviewLength: number
    totalPreviewLength: number
    searchDescLength: number
    imageEnabled: boolean
  }
  server: {
    host: string
    port: number
    showPlayers: boolean
    showSettings: boolean
    showPing: boolean
    showIcon: boolean
  }
  versionCheck: {
    enabled: boolean
    groups: string[]
    interval: number
    notifyOnSnapshot: boolean
    notifyOnRelease: boolean
  }
}

export async function fetchMinecraftVersions(timeout = 10000) {
  const { data } = await axios.get(
    'https://launchermeta.mojang.com/mc/game/version_manifest.json',
    { timeout }
  )

  const latest = data.versions[0]
  const release = data.versions.find(v => v.type === 'release')

  if (!latest || !release) {
    throw new Error(ERROR_MESSAGES.server.version_invalid)
  }

  return { latest, release, versions: data.versions }
}

export async function checkMinecraftUpdate(
  state: VersionState,
  ctx: any,
  config: MinecraftToolsConfig
) {
  const MAX_RETRIES = 3
  const RETRY_DELAY = 30000

  for (let i = 0; i < MAX_RETRIES; i++) {
    try {
      const { latest, release } = await fetchMinecraftVersions()
      processVersionUpdates(state, latest, release, ctx, config)
      break
    } catch (error) {
      const isLastRetry = i === MAX_RETRIES - 1
      ctx.logger('mc-tools').warn(
        isLastRetry
          ? '版本检查失败（已达最大重试次数）：'
          : `版本检查失败（将在${RETRY_DELAY/1000}秒后重试）：`,
        error
      )
      if (!isLastRetry) {
        await new Promise(resolve => setTimeout(resolve, RETRY_DELAY))
      }
    }
>>>>>>> 9970d50c
  }
  return ''
}

<<<<<<< HEAD
// 辅助函数：格式化错误消息
export function formatErrorMessage(error: any): string {
  const errorMessage = error?.message || String(error)

  // 简化的错误映射对象
  const errorPatterns = {
    // 网络连接错误
    'ECONNREFUSED': '服务器拒绝连接',
    'ETIMEDOUT': '连接超时',
    'ENOTFOUND': '无法解析服务器地址',
    'ECONNRESET': '服务器断开了连接',
    'EHOSTUNREACH': '无法访问目标服务器',
    'ENETUNREACH': '网络不可达',
    'EPROTO': '协议错误',
    'ECONNABORTED': '连接被中断',
    'EPIPE': '连接异常断开',

    // 服务器响应错误
    'invalid server response': '服务器响应无效',
    'Unexpected server response': '服务器返回意外响应',
    'Invalid hostname': '无效的服务器地址',
    'getaddrinfo ENOTFOUND': '找不到服务器',
    'connect ETIMEDOUT': '连接超时',
    'read ECONNRESET': '服务器主动断开连接',
    'connect ECONNREFUSED': '服务器拒绝连接',
    'Request timeout': '请求超时',
    'network unreachable': '网络不可达',
    'port.*out of range': '端口号必须在1-65535之间',
    'dns lookup failed': 'DNS解析失败'
  } as const

  // 检查错误代码或消息匹配
  if (error?.code && errorPatterns[error.code]) {
    return errorPatterns[error.code]
  }

  // 检查错误消息包含的关键字
  for (const [pattern, message] of Object.entries(errorPatterns)) {
    if (new RegExp(pattern, 'i').test(errorMessage)) {
      return message
    }
  }

  return `无法连接到服务器: ${errorMessage}`
}

export async function checkServerStatus(server: string | undefined, config: MinecraftToolsConfig) {
  const { host, port } = parseServerAddress(server, config.server)
  const displayAddr = port === 25565 ? host : `${host}:${port}`

  const startTime = Date.now()
  const client = await mc.ping({ host, port })
  const pingTime = Date.now() - startTime

  const lines: string[] = []

  // 处理服务器图标
  if (config.server.showIcon && 'favicon' in client && client.favicon?.startsWith('data:image/png;base64,')) {
    lines.push(h.image(client.favicon).toString())
  }

  // 处理服务器描述
  const description = 'description' in client ? client.description : client
  if (description) {
    const motd = parseMOTD(description).replace(/§[0-9a-fk-or]/g, '')
    if (motd) lines.push(motd)
  }

  // 处理版本信息和玩家数据
  const version = client?.version
  const players = 'players' in client ? {
    online: client.players?.online ?? 0,
    max: client.players?.max ?? 0,
    sample: client.players?.sample ?? []
  } : null

  const versionStr = !version ? '未知版本' : (
    typeof version === 'object'
      ? `${version.name}(${getVersionFromProtocol(version.protocol)})`
      : String(version)
  )

  // 状态行
  const statusParts = [versionStr]
  if (players) statusParts.push(`${players.online}/${players.max}`)
  if (config.server.showPing) statusParts.push(`${pingTime}ms`)
  lines.push(statusParts.join(' | '))

  // 服务器设置
  if (config.server.showSettings) {
    const settings = [
      'onlineMode' in client && (client.onlineMode ? '正版验证' : '离线模式'),
      'enforceSecureChat' in client && (client.enforceSecureChat ? '开启签名' : '无需签名'),
      'whitelist' in client && (client.whitelist ? '有白名单' : '无白名单')
    ].filter(Boolean)

    if (settings.length) lines.push(settings.join(' | '))
  }

  // 在线玩家列表
  if (config.server.showPlayers && players?.sample?.length > 0) {
    const playerNames = players.sample
      .filter(p => p && typeof p.name === 'string')
      .map(p => p.name)

    if (playerNames.length > 0) {
      const playerInfo = ['当前在线：' + playerNames.join(', ')]
      if (playerNames.length < players.online) {
        playerInfo.push(`（仅显示 ${playerNames.length}/${players.online} 名玩家）`)
      }
      lines.push(playerInfo.join(''))
=======
function processVersionUpdates(
  state: VersionState,
  latest: VersionInfo,
  release: VersionInfo,
  ctx: any,
  config: MinecraftToolsConfig
) {
  const updates = [
    { type: 'snapshot', version: latest, enabled: config.versionCheck.notifyOnSnapshot },
    { type: 'release', version: release, enabled: config.versionCheck.notifyOnRelease }
  ]

  for (const { type, version, enabled } of updates) {
    if (state[type] && version.id !== state[type] && enabled) {
      notifyUpdate(version, type, ctx, config)
    }
    state[type] = version.id
  }
}

function notifyUpdate(version: VersionInfo, type: string, ctx: any, config: MinecraftToolsConfig) {
  const msg = `发现MC更新：${version.id} (${type})\n发布时间：${new Date(version.releaseTime).toLocaleString('zh-CN')}`

  for (const gid of config.versionCheck.groups) {
    for (const bot of ctx.bots) {
      bot.sendMessage(gid, msg).catch(e => {
        ctx.logger('mc-tools').warn(`发送更新通知失败 (群:${gid}):`, e)
      })
>>>>>>> 9970d50c
    }
  }

  const data = lines.join('\n')
  return server ? data : `${displayAddr}\n${data}`
}<|MERGE_RESOLUTION|>--- conflicted
+++ resolved
@@ -39,7 +39,6 @@
 
 export type LangCode = keyof typeof LANGUAGES
 
-<<<<<<< HEAD
 export interface VersionData {
   id: string
   type: string
@@ -65,34 +64,27 @@
     showSettings: boolean
     showPing: boolean
     showIcon: boolean
-=======
-// 错误处理相关
-const ERROR_MESSAGES = {
-  network: {
-    ECONNREFUSED: '连接被服务器拒绝',
-    ETIMEDOUT: '服务器响应超时',
-    ENOTFOUND: '无法解析服务器地址',
-    ECONNRESET: '服务器断开了连接',
-  },
-  server: {
-    invalid_address: '无效的服务器地址',
-    invalid_response: '服务器返回数据无效',
-    version_invalid: '无效的版本数据'
->>>>>>> 9970d50c
-  }
-} as const
-
-<<<<<<< HEAD
+  }
+  versionCheck: {
+    enabled: boolean
+    groups: string[]
+    interval: number
+    notifyOnSnapshot: boolean
+    notifyOnRelease: boolean
+  }
+}
+
 export async function fetchMinecraftVersions(timeout = 10000) {
-  const { data } = await axios.get('https://launchermeta.mojang.com/mc/game/version_manifest.json', {
-    timeout
-  })
+  const { data } = await axios.get(
+    'https://launchermeta.mojang.com/mc/game/version_manifest.json',
+    { timeout }
+  )
 
   const latest = data.versions[0]
   const release = data.versions.find(v => v.type === 'release')
 
   if (!latest || !release) {
-    throw new Error('无效的版本数据')
+    throw new Error(ERROR_MESSAGES.server.version_invalid)
   }
 
   return { latest, release, versions: data.versions }
@@ -111,86 +103,10 @@
     return {
       success: false,
       error: `获取版本信息失败：${error.message || String(error)}`
-=======
-export function formatErrorMessage(error: any): string {
-  if (!error) return '发生未知错误'
-
-  if (error.code && error.code in ERROR_MESSAGES.network) {
-    return ERROR_MESSAGES.network[error.code]
-  }
-
-  return error.message || String(error)
-}
-
-// 服务器状态处理
-interface ServerConfig {
-  showPlayers: boolean
-  showSettings: boolean
-  showPing: boolean
-  showIcon: boolean
-}
-
-interface ServerStatus {
-  success: boolean
-  data?: string
-  error?: string
-}
-
-// 版本映射表（从新到旧排序）
-const MC_VERSIONS = [
-  { protocol: 764, version: '1.20.1' },
-  { protocol: 762, version: '1.19.4' },
-  { protocol: 756, version: '1.18.2' },
-  { protocol: 753, version: '1.17.1' },
-  { protocol: 752, version: '1.16.5' },
-  { protocol: 736, version: '1.15.2' },
-  { protocol: 498, version: '1.14.4' },
-  { protocol: 404, version: '1.13.2' },
-  { protocol: 340, version: '1.12.2' },
-  { protocol: 316, version: '1.11.2' },
-  { protocol: 210, version: '1.10.2' },
-  { protocol: 110, version: '1.9.4' },
-  { protocol: 47, version: '1.8.9' }
-] as const
-
-export function getMinecraftVersion(protocol: number): string {
-  const exactMatch = MC_VERSIONS.find(v => v.protocol === protocol)
-  if (exactMatch) return exactMatch.version
-
-  for (let i = 0; i < MC_VERSIONS.length - 1; i++) {
-    const current = MC_VERSIONS[i]
-    const next = MC_VERSIONS[i + 1]
-
-    if (protocol > current.protocol) {
-      return `~${current.version}+`
-    }
-
-    if (protocol > next.protocol && protocol < current.protocol) {
-      return `~${next.version}-${current.version}`
-    }
-  }
-
-  return protocol < MC_VERSIONS[MC_VERSIONS.length - 1].protocol
-    ? `~${MC_VERSIONS[MC_VERSIONS.length - 1].version}-`
-    : `未知版本(协议:${protocol})`
-}
-
-function parseMessage(obj: any): string {
-  if (!obj) return ''
-  if (typeof obj === 'string') return obj
-  if (typeof obj === 'object') {
-    if ('text' in obj) return obj.text
-    if ('extra' in obj && Array.isArray(obj.extra)) {
-      return obj.extra.map(parseMessage).join('')
-    }
-    if (Array.isArray(obj)) {
-      return obj.map(parseMessage).join('')
->>>>>>> 9970d50c
-    }
-  }
-}
-
-<<<<<<< HEAD
+    }
+  }
+}
+
 async function sendUpdateNotification(ctx: any, gids: string[], message: string) {
   for (const gid of gids) {
     for (const bot of ctx.bots) {
@@ -200,45 +116,9 @@
         ctx.logger('mc-tools').warn(`发送更新通知失败 (群:${gid}):`, e)
       }
     }
-=======
-async function queryServer(host: string, port: number): Promise<any> {
-  const MAX_RETRIES = 2
-  const RETRY_DELAY = 1000
-
-  for (let i = 0; i <= MAX_RETRIES; i++) {
-    try {
-      return await mc.ping({ host, port })
-    } catch (error) {
-      if (i === MAX_RETRIES) throw error
-      await new Promise(resolve => setTimeout(resolve, RETRY_DELAY))
-    }
-  }
-}
-
-export async function queryServerStatus(host: string, port: number, config: ServerConfig): Promise<ServerStatus> {
-  try {
-    const startTime = Date.now()
-    const client = await queryServer(host, port)
-    const pingTime = Date.now() - startTime
-
-    const lines = processServerResponse(client, pingTime, config)
-    return { success: true, data: lines.join('\n') }
-  } catch (error) {
-    return { success: false, error: formatErrorMessage(error) }
-  }
-}
-
-function processServerResponse(client: any, pingTime: number, config: ServerConfig): string[] {
-  const lines: string[] = []
-
-  // 处理服务器图标
-  if (config.showIcon && client?.favicon?.startsWith('data:image/png;base64,')) {
-    lines.push(h.image(client.favicon).toString())
->>>>>>> 9970d50c
-  }
-}
-
-<<<<<<< HEAD
+  }
+}
+
 export async function checkMinecraftUpdate(versions: { snapshot: string, release: string }, ctx: any, config: MinecraftToolsConfig) {
   try {
     const { latest, release } = await fetchMinecraftVersions()
@@ -256,16 +136,9 @@
     }
   } catch (error) {
     ctx.logger('mc-tools').warn('版本检查失败：', error)
-=======
-  // 处理服务器描述
-  if (client?.description) {
-    const motd = parseMessage(client.description).trim()
-    if (motd) lines.push(motd.replace(/§[0-9a-fk-or]/g, ''))
->>>>>>> 9970d50c
-  }
-}
-
-<<<<<<< HEAD
+  }
+}
+
 // 辅助函数：解析服务器地址
 function parseServerAddress(server: string | undefined, defaultConfig: MinecraftToolsConfig['server']) {
   if (!server) return { host: defaultConfig.host, port: defaultConfig.port }
@@ -319,159 +192,10 @@
   }
   if (Array.isArray(obj)) {
     return obj.map(parseMOTD).join('')
-=======
-  // 处理版本信息和玩家数量
-  const versionInfo = processVersionInfo(client?.version)
-  const players = {
-    online: client?.players?.online ?? 0,
-    max: client?.players?.max ?? 0,
-    sample: client?.players?.sample ?? []
-  }
-
-  const statusParts = [versionInfo, `${players.online}/${players.max}`]
-  if (config.showPing) statusParts.push(`${pingTime}ms`)
-  lines.push(statusParts.join(' | '))
-
-  // 处理服务器设置
-  if (config.showSettings) {
-    const settings = processServerSettings(client)
-    if (settings.length) lines.push(settings.join(' | '))
-  }
-
-  // 处理在线玩家列表
-  if (config.showPlayers && players.sample?.length) {
-    const playerList = players.sample
-      .filter(p => p?.name)
-      .map(p => p.name)
-
-    if (playerList.length) {
-      let playerInfo = '当前在线：' + playerList.join(', ')
-      if (playerList.length < players.online) {
-        playerInfo += `（仅显示 ${playerList.length}/${players.online} 名玩家）`
-      }
-      lines.push(playerInfo)
-    }
-  }
-
-  return lines
-}
-
-function processVersionInfo(version: any): string {
-  if (!version) return '未知版本'
-
-  const name = typeof version === 'object' ? version.name : String(version)
-  const protocol = typeof version === 'object' ? version.protocol : null
-
-  return protocol
-    ? `${name}(${getMinecraftVersion(protocol)})`
-    : name
-}
-
-function processServerSettings(client: any): string[] {
-  const settings: string[] = []
-
-  if ('onlineMode' in client) {
-    settings.push(client.onlineMode ? '正版验证' : '离线模式')
-  }
-  if ('enforceSecureChat' in client) {
-    settings.push(client.enforceSecureChat ? '开启签名' : '无需签名')
-  }
-  if ('whitelist' in client) {
-    settings.push(client.whitelist ? '有白名单' : '无白名单')
-  }
-
-  return settings
-}
-
-// 版本更新检查
-export interface VersionInfo {
-  id: string
-  type: string
-  releaseTime: string
-}
-
-export interface VersionState {
-  snapshot: string
-  release: string
-}
-
-// 简化的配置接口
-export interface MinecraftToolsConfig {
-  wiki: {
-    defaultLanguage: LangCode
-    pageTimeout: number
-    searchTimeout: number
-    searchResultLimit: number
-    minSectionLength: number
-    sectionPreviewLength: number
-    totalPreviewLength: number
-    searchDescLength: number
-    imageEnabled: boolean
-  }
-  server: {
-    host: string
-    port: number
-    showPlayers: boolean
-    showSettings: boolean
-    showPing: boolean
-    showIcon: boolean
-  }
-  versionCheck: {
-    enabled: boolean
-    groups: string[]
-    interval: number
-    notifyOnSnapshot: boolean
-    notifyOnRelease: boolean
-  }
-}
-
-export async function fetchMinecraftVersions(timeout = 10000) {
-  const { data } = await axios.get(
-    'https://launchermeta.mojang.com/mc/game/version_manifest.json',
-    { timeout }
-  )
-
-  const latest = data.versions[0]
-  const release = data.versions.find(v => v.type === 'release')
-
-  if (!latest || !release) {
-    throw new Error(ERROR_MESSAGES.server.version_invalid)
-  }
-
-  return { latest, release, versions: data.versions }
-}
-
-export async function checkMinecraftUpdate(
-  state: VersionState,
-  ctx: any,
-  config: MinecraftToolsConfig
-) {
-  const MAX_RETRIES = 3
-  const RETRY_DELAY = 30000
-
-  for (let i = 0; i < MAX_RETRIES; i++) {
-    try {
-      const { latest, release } = await fetchMinecraftVersions()
-      processVersionUpdates(state, latest, release, ctx, config)
-      break
-    } catch (error) {
-      const isLastRetry = i === MAX_RETRIES - 1
-      ctx.logger('mc-tools').warn(
-        isLastRetry
-          ? '版本检查失败（已达最大重试次数）：'
-          : `版本检查失败（将在${RETRY_DELAY/1000}秒后重试）：`,
-        error
-      )
-      if (!isLastRetry) {
-        await new Promise(resolve => setTimeout(resolve, RETRY_DELAY))
-      }
-    }
->>>>>>> 9970d50c
   }
   return ''
 }
 
-<<<<<<< HEAD
 // 辅助函数：格式化错误消息
 export function formatErrorMessage(error: any): string {
   const errorMessage = error?.message || String(error)
@@ -583,36 +307,6 @@
         playerInfo.push(`（仅显示 ${playerNames.length}/${players.online} 名玩家）`)
       }
       lines.push(playerInfo.join(''))
-=======
-function processVersionUpdates(
-  state: VersionState,
-  latest: VersionInfo,
-  release: VersionInfo,
-  ctx: any,
-  config: MinecraftToolsConfig
-) {
-  const updates = [
-    { type: 'snapshot', version: latest, enabled: config.versionCheck.notifyOnSnapshot },
-    { type: 'release', version: release, enabled: config.versionCheck.notifyOnRelease }
-  ]
-
-  for (const { type, version, enabled } of updates) {
-    if (state[type] && version.id !== state[type] && enabled) {
-      notifyUpdate(version, type, ctx, config)
-    }
-    state[type] = version.id
-  }
-}
-
-function notifyUpdate(version: VersionInfo, type: string, ctx: any, config: MinecraftToolsConfig) {
-  const msg = `发现MC更新：${version.id} (${type})\n发布时间：${new Date(version.releaseTime).toLocaleString('zh-CN')}`
-
-  for (const gid of config.versionCheck.groups) {
-    for (const bot of ctx.bots) {
-      bot.sendMessage(gid, msg).catch(e => {
-        ctx.logger('mc-tools').warn(`发送更新通知失败 (群:${gid}):`, e)
-      })
->>>>>>> 9970d50c
     }
   }
 
